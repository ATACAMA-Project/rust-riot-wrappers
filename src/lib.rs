//! Safe and idiomatic Rust wrappers for [RIOT-OS]
//!
//! See [RIOT's documentation on using Rust] for a general introduction to Rust on RIOT, [this
//! crate's README file] on general concepts (such as the interaction between modules here, RIOT
//! modules and features), and the individual modules' documentation entries for details.
//!
//! [RIOT-OS]: https://www.riot-os.org/
//! [RIOT's documentation on using Rust]: https://doc.riot-os.org/using-rust.html
//! [this crate's README file]: https://github.com/RIOT-OS/rust-riot-wrappers

#![no_std]
// for eh_personality; only needed on native
#![cfg_attr(
    all(
        feature = "set_panic_handler",
        target_arch = "x86",
        not(panic = "abort")
    ),
    feature(lang_items)
)]
// Primarily for documentation, see feature docs
#![cfg_attr(feature = "actual_never_type", feature(never_type))]
#![cfg_attr(feature = "nightly_docs", feature(fundamental))]

/// riot-sys is re-exported here as it is necessary in some places when using it to get values (eg.
/// in [error::NumericError::from_constant]). It is also used in macros such as [static_command!].
///
/// ### Stability
///
/// By directly mapping RIOT APIs, this is more volatile than the rest of riot-wrappers. Use this
/// only where necessary to utilize riot-wrappers APIs.
pub use riot_sys;

/// Re-exporting the cstr macro module because our macros in [shell] use it.
pub use cstr;

pub mod error;

mod helpers;
mod never;
use never::Never;

/// Name of the RIOT board that is being used
///
/// Development:
///
/// Once this can be const, it'll be deprecated in favor of a pub const &'static str. That'll also
/// force the compiler to remove all the exceptions at build time (currently it does not, even with
/// aggressive optimization).
pub fn board() -> &'static str {
    core::ffi::CStr::from_bytes_with_nul(riot_sys::RIOT_BOARD)
        .expect("Board names are null-terminated C strings")
        .to_str()
        .expect("Board names should be ASCII")
}

/// Cast pointers around before passing them in to functions; this is sometimes needed when a
/// struct is used from bindgen (`riot_sys::*`) but passed to a C2Rust function that uses its own
/// definition (`riot_sys::inline::*`).
///
/// Ideally this'd use what comes out of safe transmutation to statically show castability (or not
/// be needed due to better collaboration between C2Rust and bindgen), but until that's a thing,
/// checking for sizes is the least we can do.
///
/// TBD: Make this into a compile time failure (first attempts failed due to "use of generic
/// parameter from outer function" errors). Anyhow, if the check passes, the function essentially
/// becomes a no-op.
#[inline]
fn inline_cast<A, B>(input: *const A) -> *const B {
    assert_eq!(core::mem::size_of::<A>(), core::mem::size_of::<B>());
    input as _
}

/// `*mut` analogon to [inline_cast]
#[inline]
fn inline_cast_mut<A, B>(input: *mut A) -> *mut B {
    assert_eq!(core::mem::size_of::<A>(), core::mem::size_of::<B>());
    input as _
}

/// `&` analogon to [inline_cast]
#[inline]
#[allow(unused)]
unsafe fn inline_cast_ref<A, B>(input: &A) -> &B {
    assert_eq!(core::mem::size_of::<A>(), core::mem::size_of::<B>());
    core::mem::transmute(input)
}

/// `&mut` analogon to [inline_cast]
#[inline]
#[allow(unused)]
unsafe fn inline_cast_ref_mut<A, B>(input: &mut A) -> &mut B {
    assert_eq!(core::mem::size_of::<A>(), core::mem::size_of::<B>());
    core::mem::transmute(input)
}

#[cfg(riot_module_saul)]
pub mod saul;
#[cfg(riot_module_shell)]
pub mod shell;
pub mod stdio;
pub mod thread;
// internally cfg-gated as it has a no-op implementation
#[cfg(riot_module_gcoap)]
pub mod gcoap;
#[cfg(riot_module_gnrc)]
pub mod gnrc;
#[cfg(riot_module_gnrc)]
pub mod gnrc_util;
#[cfg(riot_module_periph_i2c)]
pub mod i2c;
#[cfg(riot_module_core_msg)]
pub mod msg;

#[cfg(riot_module_periph_spi)]
pub mod spi;

#[cfg(riot_module_periph_uart)]
pub mod uart;

#[cfg(riot_module_periph_adc)]
pub mod adc;

#[cfg(riot_module_periph_dac)]
pub mod dac;

#[cfg(riot_module_periph_pwm)]
pub mod pwm;

#[cfg(riot_module_periph_timer)]
pub mod timer;

#[cfg(riot_module_ztimer)]
pub mod ztimer;

pub mod mutex;
#[cfg(riot_module_pthread)]
pub mod rwlock;

#[cfg(feature = "set_panic_handler")]
mod panic;

#[cfg(feature = "with_coap_handler")]
pub mod coap_handler;
#[cfg(feature = "with_coap_message")]
pub mod coap_message;

#[cfg(riot_module_sock)]
pub mod socket;
#[cfg(all(riot_module_sock_udp, feature = "with_embedded_nal"))]
pub mod socket_embedded_nal;
#[cfg(all(riot_module_sock_tcp, feature = "with_embedded_nal"))]
pub mod socket_embedded_nal_tcp;

#[cfg(riot_module_periph_gpio)]
pub mod gpio;

#[cfg(riot_module_bluetil_ad)]
pub mod bluetil;

pub mod nimble {
    #[cfg(riot_module_nimble_host)]
    pub mod uuid;
}

#[cfg(riot_module_ws281x)]
pub mod ws281x;

#[cfg(riot_module_tcs37727)]
pub mod tcs37727;

#[cfg(riot_module_bmx280)]
pub mod bmx280;

#[cfg(riot_module_dht)]
pub mod dht;

#[cfg(riot_module_ds18)]
pub mod ds18;

#[cfg(riot_module_microbit)]
pub mod microbit;

#[cfg(riot_module_vfs)]
pub mod vfs;

pub mod interrupt;
#[path = "main_module.rs"]
pub mod main;

pub mod led;

#[cfg(riot_module_periph_pm)]
pub mod pm;

<<<<<<< HEAD
#[cfg(riot_module_credman)]
pub mod credman;
=======
#[cfg(riot_module_auto_init)]
pub mod auto_init;

#[cfg(riot_module_periph_qdec)]
pub mod qdec;
>>>>>>> 2524a712
<|MERGE_RESOLUTION|>--- conflicted
+++ resolved
@@ -193,13 +193,12 @@
 #[cfg(riot_module_periph_pm)]
 pub mod pm;
 
-<<<<<<< HEAD
+
 #[cfg(riot_module_credman)]
 pub mod credman;
-=======
+
 #[cfg(riot_module_auto_init)]
 pub mod auto_init;
 
 #[cfg(riot_module_periph_qdec)]
 pub mod qdec;
->>>>>>> 2524a712
