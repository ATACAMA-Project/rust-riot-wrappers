--- conflicted
+++ resolved
@@ -85,13 +85,8 @@
 # of nightly when they see a mess of types.
 actual_never_type = []
 
-<<<<<<< HEAD
-# On some plattforms, uart_set_mode isn't implemented yet
-uart_set_mode = []
-=======
 # Enable documentation enhancements that depend on nightly
 #
 # This has some effects of its own (making ValueInThread fundamental), and also
 # enables actual_never_type.
-nightly_docs = [ "actual_never_type" ]
->>>>>>> 4aa68419
+nightly_docs = [ "actual_never_type" ]